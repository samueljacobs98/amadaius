name: Publish to NPM

on:
  push:
    tags:
      - 'v*'
  workflow_dispatch:
    inputs:
      version:
        description: 'Version to publish (e.g., 1.2.3)'
        required: false
        type: string

permissions:
  id-token: write
  contents: read

jobs:
  publish:
    runs-on: ubuntu-latest
<<<<<<< HEAD
=======
    permissions:
      contents: read
      id-token: write
      attestations: write

>>>>>>> e311ae8b
    steps:
      - name: Checkout repository
        uses: actions/checkout@v4

      - name: Set up Node.js
        uses: actions/setup-node@v4
        with:
          node-version: '20'
          registry-url: 'https://registry.npmjs.org'

      - name: Update npm
        run: npm install -g npm@latest

      - name: Determine version to publish
        id: version
        run: |
          # Priority order:
          # 1. Manual input
          # 2. Tag that triggered the workflow (v1.2.3 -> 1.2.3)
          # 3. Package.json version (default)
          if [ -n "${{ github.event.inputs.version }}" ]; then
            VERSION="${{ github.event.inputs.version }}"
          elif [ "${{ github.event_name }}" = "push" ]; then
            VERSION="${GITHUB_REF_NAME#v}"
          else
            VERSION=$(npm pkg get version | tr -d '"')
          fi

          if [ -z "$VERSION" ]; then
            echo "::error::Unable to determine version to publish." >&2
            exit 1
          fi

          echo "version=${VERSION}" >> "$GITHUB_OUTPUT"
          echo "Publishing version ${VERSION} (defaulting to package.json when not specified)"

      - name: Align package version
        run: |
          CURRENT=$(node -p "require('./package.json').version")
          TARGET="${{ steps.version.outputs.version }}"
          if [ "$CURRENT" != "$TARGET" ]; then
            npm version "$TARGET" --no-git-tag-version
          fi

<<<<<<< HEAD
      - name: Install dependencies
        run: npm ci

      - name: Build package
        run: npm run build --if-present

      - name: Run tests
        run: npm test

      - name: Publish package
        run: npm publish
=======
      - name: Publish to npm using trusted publishing
        env:
          NODE_AUTH_TOKEN: ${{ secrets.NPM_TOKEN }}
        run: npm publish --provenance --access public
>>>>>>> e311ae8b
<|MERGE_RESOLUTION|>--- conflicted
+++ resolved
@@ -18,14 +18,6 @@
 jobs:
   publish:
     runs-on: ubuntu-latest
-<<<<<<< HEAD
-=======
-    permissions:
-      contents: read
-      id-token: write
-      attestations: write
-
->>>>>>> e311ae8b
     steps:
       - name: Checkout repository
         uses: actions/checkout@v4
@@ -53,15 +45,12 @@
           else
             VERSION=$(npm pkg get version | tr -d '"')
           fi
-
           if [ -z "$VERSION" ]; then
             echo "::error::Unable to determine version to publish." >&2
             exit 1
           fi
-
           echo "version=${VERSION}" >> "$GITHUB_OUTPUT"
           echo "Publishing version ${VERSION} (defaulting to package.json when not specified)"
-
       - name: Align package version
         run: |
           CURRENT=$(node -p "require('./package.json').version")
@@ -69,8 +58,6 @@
           if [ "$CURRENT" != "$TARGET" ]; then
             npm version "$TARGET" --no-git-tag-version
           fi
-
-<<<<<<< HEAD
       - name: Install dependencies
         run: npm ci
 
@@ -81,10 +68,4 @@
         run: npm test
 
       - name: Publish package
-        run: npm publish
-=======
-      - name: Publish to npm using trusted publishing
-        env:
-          NODE_AUTH_TOKEN: ${{ secrets.NPM_TOKEN }}
-        run: npm publish --provenance --access public
->>>>>>> e311ae8b
+        run: npm publish